--- conflicted
+++ resolved
@@ -341,17 +341,10 @@
 `noreturn` - they mean, standard function's prologue and epilogue should not
 be created by the compiler, and that function does not return.
 
-<<<<<<< HEAD
 The `void (*const tab[16 + 91])(void)` expression means: define an array of 16
-+ 91 pointers to functions, that return nothing (void) and take to arguments.
++ 91 pointers to functions which return nothing (void) and take to arguments.
 Each such function is an IRQ handler (Interrupt ReQuest handler). An array of
 those handlers is called a vector table.
-=======
-The `void (*tab[16 + 91])(void)` expression means: define an array of 16 + 91
-pointers to functions, that return nothing (void) and take no arguments. Each
-such function is an IRQ handler (Interrupt ReQuest handler). An array of those
-handlers is called a vector table.
->>>>>>> 123808cf
 
 The vector table `tab` we put in a separate section called `.vectors` - that we
 need later to tell the linker to put that section right at the beginning of the
@@ -900,13 +893,8 @@
 Now we should add `SysTick_Handler()` interrupt handler to the vector table:
 
 ```c
-<<<<<<< HEAD
 __attribute__((section(".vectors"))) void (*const tab[16 + 91])(void) = {
-    0, _reset, 0, 0, 0, 0, 0, 0, 0, 0, 0, 0, 0, 0, 0, SysTick_Handler};
-=======
-__attribute__((section(".vectors"))) void (*tab[16 + 91])(void) = {
     _estack, _reset, 0, 0, 0, 0, 0, 0, 0, 0, 0, 0, 0, 0, 0, SysTick_Handler};
->>>>>>> 123808cf
 ```
 
 Now we have a precise millisecond clock! Let's create a helper function
